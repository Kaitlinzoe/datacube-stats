"""
Tests for the custom statistics functions

"""
from __future__ import absolute_import

from datacube_stats.statistics import nan_percentile, argpercentile, axisindex
import datacube_stats.statistics
import numpy as np
import xarray as xr

import pytest


def test_nan_percentile():
    # create array of shape(5,100,100) - image of size 100x100 with 5 layers
    test_arr = np.random.randint(0, 10000, 50000).reshape(5, 100, 100).astype(np.float32)
    np.random.shuffle(test_arr)
    # place random NaNs
    random_nans = np.random.randint(0, 50000, 500).astype(np.float32)
    for r in random_nans:
        test_arr[test_arr == r] = np.NaN

    # Test with single q
    q = 45
    input_arr = np.array(test_arr, copy=True)
    std_np_func = np.nanpercentile(input_arr, q=q, axis=0)
    new_func = nan_percentile(input_arr, q=q)

    assert np.allclose(std_np_func, new_func)

    # Test with all qs
    qs = range(0, 100)
    input_arr = np.array(test_arr, copy=True)
    std_np_func = np.nanpercentile(input_arr, q=qs, axis=0)
    new_func = nan_percentile(input_arr, q=qs)

    assert np.allclose(std_np_func, new_func)


def test_argpercentile():
    # Create random Data
    test_arr = np.random.randint(0, 10000, 50000).reshape(5, 100, 100).astype(np.float32)
    np.random.shuffle(test_arr)
    # place random NaNs
    rand_nan = np.random.randint(0, 50000, 500).astype(np.float32)
    for r in rand_nan:
        test_arr[test_arr == r] = np.NaN

    np_result = np.nanpercentile(test_arr, q=25, axis=0, interpolation='nearest')
    argpercentile_result = axisindex(test_arr, argpercentile(test_arr, q=25, axis=0), axis=0)
    assert np.isclose(np_result, argpercentile_result).all()


def test_xarray_reduce():
    arr = np.random.random((100, 100, 5))
    dataarray = xr.DataArray(arr, dims=('x', 'y', 'time'))

    def reduction(in_arr, axis):
        assert axis == 2
        output = np.average(in_arr, axis)
        return output

    dataarray = dataarray.reduce(reduction, dim='time')

    assert dataarray.dims == ('x', 'y')


<<<<<<< HEAD
@pytest.mark.skipif(not hasattr(datacube_stats.statistics, 'NewGeomedianStatistic'),
                    reason='requires `pcm` module for new geomedian statistics')
def test_new_geometric_median():
    from datacube_stats.statistics import NewGeomedianStatistic

    arr = np.random.random((5, 100, 100))
    dataarray = xr.DataArray(arr, dims=('time', 'y', 'x'), coords={'time': list(range(5))})
    dataset = xr.Dataset(data_vars={'band1': dataarray, 'band2': dataarray})

    new_geomedian_stat = NewGeomedianStatistic()
    result = new_geomedian_stat.compute(dataset)

    assert result

    assert result.band1.dims == result.band2.dims == ('y', 'x')

    # The two bands had the same inputs, so should have the same result
    assert (result.band1 == result.band2).all()


@pytest.mark.skipif(not hasattr(datacube_stats.statistics, 'MedNdwi'),
                    reason='requires MedNdwi statistics')
def test_new_med_ndwi():
    from datacube_stats.statistics import MedNdwi

    arr = np.random.uniform(low=-1, high=1, size=(5, 100, 100))
    data_array_1 = xr.DataArray(arr, dims=('time', 'y', 'x'), coords={'time': list(range(5))})
    arr = np.random.uniform(low=-1, high=1, size=(5, 100, 100))
    data_array_2 = xr.DataArray(arr, dims=('time', 'y', 'x'), coords={'time': list(range(5))})
    dataset = xr.Dataset(data_vars={'green': data_array_1, 'nir': data_array_2})
    result = MedNdwi.compute('test', dataset)
=======
def test_masked_count():
    arr = np.random.randint(3, size=(5, 100, 100))
    da = xr.DataArray(arr, dims=('time', 'x', 'y'))

    from datacube_stats.statistics import MaskMultiCounter

    mc = MaskMultiCounter([{'name': 'test', 'mask': lambda x: x}])

    ds = xr.Dataset({'payload': da})
    result = mc.compute(ds)
>>>>>>> 32083ab2

    assert result


@pytest.mark.skipif(not hasattr(datacube_stats.statistics, 'StdNdwi'),
                    reason='requires StdNdwi statistics')
def test_new_med_std():
    from datacube_stats.statistics import StdNdwi

    arr = np.random.uniform(low=-1, high=1, size=(5, 100, 100))
    data_array_1 = xr.DataArray(arr, dims=('time', 'y', 'x'), coords={'time': list(range(5))})
    arr = np.random.uniform(low=-1, high=1, size=(5, 100, 100))
    data_array_2 = xr.DataArray(arr, dims=('time', 'y', 'x'), coords={'time': list(range(5))})
    dataset = xr.Dataset(data_vars={'green': data_array_1, 'nir': data_array_2})
    result = StdNdwi.compute('test', dataset)

    assert result


@pytest.mark.skipif(not hasattr(datacube_stats.statistics, 'PreciseGeoMedian'),
                    reason='requires precise geomedian statistics')
def test_new_precise_geometric_median():
    from datacube_stats.statistics import PreciseGeoMedian

    arr = np.random.uniform(low=-1, high=1, size=(5, 100, 100))
    dataarray = xr.DataArray(arr, dims=('time', 'y', 'x'), coords={'time': list(range(5))})
    dataset = xr.Dataset(data_vars={'band1': dataarray, 'band2': dataarray})

    new_geomedian_stat = PreciseGeoMedian()
    result = new_geomedian_stat.compute(dataset)
    assert result

    assert result.band1.dims == result.band2.dims == ('y', 'x')

    # The two bands had the same inputs, so should have the same result
    assert (result.band1 == result.band2).all()
<|MERGE_RESOLUTION|>--- conflicted
+++ resolved
@@ -66,7 +66,6 @@
     assert dataarray.dims == ('x', 'y')
 
 
-<<<<<<< HEAD
 @pytest.mark.skipif(not hasattr(datacube_stats.statistics, 'NewGeomedianStatistic'),
                     reason='requires `pcm` module for new geomedian statistics')
 def test_new_geometric_median():
@@ -98,7 +97,9 @@
     data_array_2 = xr.DataArray(arr, dims=('time', 'y', 'x'), coords={'time': list(range(5))})
     dataset = xr.Dataset(data_vars={'green': data_array_1, 'nir': data_array_2})
     result = MedNdwi.compute('test', dataset)
-=======
+    assert result
+
+
 def test_masked_count():
     arr = np.random.randint(3, size=(5, 100, 100))
     da = xr.DataArray(arr, dims=('time', 'x', 'y'))
@@ -109,7 +110,6 @@
 
     ds = xr.Dataset({'payload': da})
     result = mc.compute(ds)
->>>>>>> 32083ab2
 
     assert result
 
@@ -145,4 +145,4 @@
     assert result.band1.dims == result.band2.dims == ('y', 'x')
 
     # The two bands had the same inputs, so should have the same result
-    assert (result.band1 == result.band2).all()
+    assert (result.band1 == result.band2).all()