--- conflicted
+++ resolved
@@ -14,7 +14,6 @@
 import rasterio
 
 
-@pytest.mark.xfail(reason='Needs implementation')
 @pytest.mark.parametrize("dtype,nodata", [
     ("int8", -5),
     ("uint8", 254),
@@ -40,11 +39,6 @@
     # Prepare an output Product
     size = 64
     chunk_size = int(size / 2)
-<<<<<<< HEAD
-    metadata_type = MetadataType({}, {})
-    product_type = 'product_type'
-=======
->>>>>>> 79a7588c
     storage = {'chunking': {'x': chunk_size, 'y': chunk_size}}
     input_measurement_1 = {'name': 'sample_input_measurement_1',
                            'dtype': dtype,
@@ -55,11 +49,7 @@
                            'nodata': nodata,
                            'units': '1'}
     output_product = OutputProduct(metadata_type,
-<<<<<<< HEAD
-                                   product_type,
-=======
                                    product_type='test_product_type',
->>>>>>> 79a7588c
                                    input_measurements=[input_measurement_1, input_measurement_2],
                                    storage=storage,
                                    name='test_product',
