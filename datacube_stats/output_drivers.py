--- conflicted
+++ resolved
@@ -206,11 +206,7 @@
         x, y = self._task.tile_index
         epoch_start, epoch_end = self._task.time_period
         extra_params = kwargs.copy()
-<<<<<<< HEAD
         extra_params.update(self._task.extras)
-=======
-        extra_params.update(output_product.extras)
->>>>>>> b14d7bb2
 
         output_path = Path(self._output_path,
                            output_product.file_path_template.format(
