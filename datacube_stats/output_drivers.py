--- conflicted
+++ resolved
@@ -212,21 +212,6 @@
 
     def _generate_output_filename(self, output_product, **kwargs):
         # Fill parameters from config file filename specification
-<<<<<<< HEAD
-        x, y = self._task.tile_index
-        epoch_start, epoch_end = self._task.time_period
-        extra_params = kwargs.copy()
-        extra_params.update(self._task.extras)
-
-        output_path = Path(self._output_path,
-                           output_product.file_path_template.format(
-                               x=x, y=y,
-                               epoch_start=epoch_start,
-                               epoch_end=epoch_end,
-                               name=output_product.name,
-                               stat_name=output_product.stat_name.upper(),
-                               **extra_params))
-=======
         params = {}
         if self._task.tile_index is not None:
             params['x'], params['y'] = self._task.tile_index
@@ -239,7 +224,6 @@
 
         output_path = Path(self._output_path,
                            output_product.file_path_template.format(**params))
->>>>>>> 6f1fd9dd
         return output_path
 
     def _find_source_datasets(self, stat, uri=None):
@@ -264,7 +248,9 @@
             # Align the data `Tile` with potentially many mask `Tile`s along their time axis
             all_sources = xarray.align(prod['data'].sources,
                                        *[mask_tile.sources for mask_tile in prod['masks'] if mask_tile])
-<<<<<<< HEAD
+            # TODO: The following can fail if prod['data'] and prod['masks'] have different times
+            # Which can happen in the case of a missing PQ Scene, where there is a scene overlap
+            # ie. Two overlapped NBAR scenes, One PQ scene (the later)
             if len(all_sources[0]) == 0:
                 _LOG.info("source files %s and mask data %s", prod['data'].sources, prod['masks'])
                 raise StatsOutputError('supplied sources do not align to the same time.\n'
@@ -283,13 +269,6 @@
                                 #valid_data=GeoPolygon.from_sources_extents(sources_, geobox))
                                 valid_data=valid_data)
 
-=======
-            # TODO: The following can fail if prod['data'] and prod['masks'] have different times
-            # Which can happen in the case of a missing PQ Scene, where there is a scene overlap
-            # ie. Two overlapped NBAR scenes, One PQ scene (the later)
-            return add_all(sources_.sum() for sources_ in all_sources)
-
->>>>>>> 6f1fd9dd
         sources = add_all(merge_sources(prod) for prod in task.sources)
 
         # Sources has no time at this point, so insert back in the start of our stats epoch
@@ -300,19 +279,6 @@
         if not sources:
             raise StatsOutputError('No valid sources found, or supplied sources do not align to the same time.\n'
                                    'Unable to write dataset metadata.')
-<<<<<<< HEAD
-        #valid_data=GeoPolygon.from_sources_extents(sources, geobox))
-=======
-
-        def _make_dataset(labels, sources_):
-            return make_dataset(product=stat.product,
-                                sources=sources_,
-                                extent=geobox.extent,
-                                center_time=labels['time'],
-                                uri=uri,
-                                app_info=app_info,
-                                valid_data=GeoPolygon.from_sources_extents(sources_, geobox))
->>>>>>> 6f1fd9dd
         datasets = xr_apply(sources, _make_dataset, dtype='O')  # Store in DataArray to associate Time -> Dataset
         datasets = datasets_to_doc(datasets)
         return datasets
@@ -511,18 +477,11 @@
         profile = self.default_profile.copy()
         dtype = self._get_dtype(prod_name, measurement_name)
         nodata = self._get_nodata(prod_name, measurement_name)
-<<<<<<< HEAD
         chunking = self._storage['chunking']
 
         x_block_size = chunking['x'] if 'x' in chunking else chunking['longitude']
         y_block_size = chunking['y'] if 'y' in chunking else chunking['latitude']
 
-=======
-        x_block_size = self._storage['chunking']['x'] if 'x' in self._storage['chunking'] else \
-            self._storage['chunking']['longitude']
-        y_block_size = self._storage['chunking']['y'] if 'y' in self._storage['chunking'] else \
-            self._storage['chunking']['latitude']
->>>>>>> 6f1fd9dd
         profile.update({
             'blockxsize': x_block_size,
             'blockysize': y_block_size,
